--- conflicted
+++ resolved
@@ -1,16 +1,4 @@
-<<<<<<< HEAD
-"""
-kombu.utils.debug
-=================
-
-Debugging support.
-
-"""
-=======
 """Debugging support."""
-from __future__ import absolute_import, unicode_literals
-
->>>>>>> e1f55287
 import logging
 
 from typing import Any, Optional, Sequence, Union
