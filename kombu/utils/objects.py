--- conflicted
+++ resolved
@@ -1,10 +1,6 @@
-<<<<<<< HEAD
-=======
 """Object Utilities."""
-from __future__ import absolute_import, unicode_literals
 
 
->>>>>>> 4a690cef
 class cached_property(object):
     """Cached property descriptor.
 
