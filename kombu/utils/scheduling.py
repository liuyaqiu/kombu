--- conflicted
+++ resolved
@@ -1,10 +1,4 @@
-<<<<<<< HEAD
-"""Consumer scheduling utilities."""
-=======
 """Scheduling Utilities."""
-from __future__ import absolute_import, unicode_literals
-
->>>>>>> 4a690cef
 from itertools import count
 from typing import Any, Callable, Iterable, Optional, Sequence, Union
 from typing import List  # noqa
@@ -22,13 +16,7 @@
 }
 
 
-<<<<<<< HEAD
 class FairCycle:
-    """Consume from a set of resources, where each resource gets
-    an equal chance to be consumed from."""
-=======
-@python_2_unicode_compatible
-class FairCycle(object):
     """Cycle between resources.
 
     Consume from a set of resources, where each resource gets
@@ -39,7 +27,6 @@
         resources (Sequence[Any]): List of resources.
         predicate (type): Exception predicate.
     """
->>>>>>> 4a690cef
 
     def __init__(self, fun: Callable, resources: Sequence,
                  predicate: Any=Exception) -> None:
@@ -59,12 +46,8 @@
                 if not self.resources:
                     raise self.predicate()
 
-<<<<<<< HEAD
-    def get(self, **kwargs) -> Any:
-=======
-    def get(self, callback, **kwargs):
+    def get(self, callback: Callable, **kwargs) -> Any:
         """Get from next resource."""
->>>>>>> 4a690cef
         for tried in count(0):  # for infinity
             resource = self._next()
             try:
@@ -74,50 +57,30 @@
                 if tried >= len(self.resources) - 1:
                     raise
 
-<<<<<<< HEAD
     def close(self) -> None:
         ...
 
     def __repr__(self) -> str:
-=======
-    def close(self):
-        """Close cycle."""
-        pass
-
-    def __repr__(self):
-        """``repr(cycle)``."""
->>>>>>> 4a690cef
         return '<FairCycle: {self.pos}/{size} {self.resources}>'.format(
             self=self, size=len(self.resources))
 
 
-<<<<<<< HEAD
 class BaseCycle:
     ...
 
 
 class round_robin_cycle(BaseCycle):
-=======
-class round_robin_cycle(object):
     """Iterator that cycles between items in round-robin."""
->>>>>>> 4a690cef
 
     def __init__(self, it: Optional[Iterable]=None) -> None:
         self.items = list(it if it is not None else [])  # type: List
 
-<<<<<<< HEAD
     def update(self, it: Sequence) -> None:
+        """Update items from iterable."""
         self.items[:] = it
 
     def consume(self, n: int) -> Any:
-=======
-    def update(self, it):
-        """Update items from iterable."""
-        self.items[:] = it
-
-    def consume(self, n):
         """Consume n items."""
->>>>>>> 4a690cef
         return self.items[:n]
 
     def rotate(self, last_used: Any) -> Any:
@@ -133,32 +96,19 @@
 class priority_cycle(round_robin_cycle):
     """Cycle that repeats items in order."""
 
-<<<<<<< HEAD
     def rotate(self, last_used: Any) -> Any:
+        # Unused in this implementation.
         ...
-=======
-    def rotate(self, last_used):
-        """Unused in this implementation."""
-        pass
->>>>>>> 4a690cef
 
 
 class sorted_cycle(priority_cycle):
     """Cycle in sorted order."""
 
-<<<<<<< HEAD
     def consume(self, n: int) -> Any:
+        """Consume n items."""
         return sorted(self.items[:n])
 
 
 def cycle_by_name(name: Union[str, BaseCycle]) -> BaseCycle:
-=======
-    def consume(self, n):
-        """Consume n items."""
-        return sorted(self.items[:n])
-
-
-def cycle_by_name(name):
     """Get cycle class by name."""
->>>>>>> 4a690cef
     return symbol_by_name(name, CYCLE_ALIASES)