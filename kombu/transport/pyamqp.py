"""Pure-Python amqp transport."""
import amqp

from kombu.utils.amq_manager import get_manager
from kombu.utils.text import version_string_as_tuple

from . import base
from .base import to_rabbitmq_queue_arguments

DEFAULT_PORT = 5672
DEFAULT_SSL_PORT = 5671


class Message(base.Message):
    """AMQP Message."""

    def __init__(self, msg, channel=None, **kwargs):
        props = msg.properties
<<<<<<< HEAD
        super().__init__(
            channel,
=======
        super(Message, self).__init__(
>>>>>>> 4a690cef
            body=msg.body,
            channel=channel,
            delivery_tag=msg.delivery_tag,
            content_type=props.get('content_type'),
            content_encoding=props.get('content_encoding'),
            delivery_info=msg.delivery_info,
            properties=msg.properties,
            headers=props.get('application_headers') or {},
            **kwargs)


class Channel(amqp.Channel, base.StdChannel):
    """AMQP Channel."""

    Message = Message

    def prepare_message(self, body, priority=None,
                        content_type=None, content_encoding=None,
                        headers=None, properties=None, _Message=amqp.Message):
        """Prepare message so that it can be sent using this transport."""
        return _Message(
            body,
            priority=priority,
            content_type=content_type,
            content_encoding=content_encoding,
            application_headers=headers,
            **properties or {}
        )

    def prepare_queue_arguments(self, arguments, **kwargs):
        return to_rabbitmq_queue_arguments(arguments, **kwargs)

    def message_to_python(self, raw_message):
        """Convert encoded message body back to a Python value."""
        return self.Message(raw_message, channel=self)


class Connection(amqp.Connection):
    """AMQP Connection."""

    Channel = Channel


class Transport(base.Transport):
    """AMQP Transport."""

    Connection = Connection

    default_port = DEFAULT_PORT
    default_ssl_port = DEFAULT_SSL_PORT

    # it's very annoying that pyamqp sometimes raises AttributeError
    # if the connection is lost, but nothing we can do about that here.
    connection_errors = amqp.Connection.connection_errors
    channel_errors = amqp.Connection.channel_errors
    recoverable_connection_errors = \
        amqp.Connection.recoverable_connection_errors
    recoverable_channel_errors = amqp.Connection.recoverable_channel_errors

    driver_name = 'py-amqp'
    driver_type = 'amqp'

    implements = base.Transport.implements.extend(
        async=True,
        heartbeats=True,
    )

    def __init__(self, client,
                 default_port=None, default_ssl_port=None, **kwargs):
        self.client = client
        self.default_port = default_port or self.default_port
        self.default_ssl_port = default_ssl_port or self.default_ssl_port

    def driver_version(self):
        return amqp.__version__

    def create_channel(self, connection):
        return connection.channel()

    def drain_events(self, connection, **kwargs):
        return connection.drain_events(**kwargs)

    def _collect(self, connection):
        if connection is not None:
            connection.collect()

    def establish_connection(self):
        """Establish connection to the AMQP broker."""
        conninfo = self.client
        for name, default_value in self.default_connection_params.items():
            if not getattr(conninfo, name, None):
                setattr(conninfo, name, default_value)
        if conninfo.hostname == 'localhost':
            conninfo.hostname = '127.0.0.1'
        opts = dict({
            'host': conninfo.host,
            'userid': conninfo.userid,
            'password': conninfo.password,
            'login_method': conninfo.login_method,
            'virtual_host': conninfo.virtual_host,
            'insist': conninfo.insist,
            'ssl': conninfo.ssl,
            'connect_timeout': conninfo.connect_timeout,
            'heartbeat': conninfo.heartbeat,
        }, **conninfo.transport_options or {})
        conn = self.Connection(**opts)
        conn.client = self.client
        conn.connect()
        return conn

    def verify_connection(self, connection):
        return connection.connected

    def close_connection(self, connection):
        """Close the AMQP broker connection."""
        connection.client = None
        connection.close()

    def get_heartbeat_interval(self, connection):
        return connection.heartbeat

    def register_with_event_loop(self, connection, loop):
        connection.transport.raise_on_initial_eintr = True
        loop.add_reader(connection.sock, self.on_readable, connection, loop)

    def heartbeat_check(self, connection, rate=2):
        return connection.heartbeat_tick(rate=rate)

    def qos_semantics_matches_spec(self, connection):
        props = connection.server_properties
        if props.get('product') == 'RabbitMQ':
            return version_string_as_tuple(props['version']) < (3, 3)
        return True

    @property
    def default_connection_params(self):
        return {
            'userid': 'guest',
            'password': 'guest',
            'port': (self.default_ssl_port if self.client.ssl
                     else self.default_port),
            'hostname': 'localhost',
            'login_method': 'AMQPLAIN',
        }

    def get_manager(self, *args, **kwargs):
        return get_manager(self.client, *args, **kwargs)


class SSLTransport(Transport):
    """AMQP SSL Transport."""

    def __init__(self, *args, **kwargs):
        super(SSLTransport, self).__init__(*args, **kwargs)

        # ugh, not exactly pure, but hey, it's python.
        self.client.ssl = True<|MERGE_RESOLUTION|>--- conflicted
+++ resolved
@@ -16,12 +16,7 @@
 
     def __init__(self, msg, channel=None, **kwargs):
         props = msg.properties
-<<<<<<< HEAD
         super().__init__(
-            channel,
-=======
-        super(Message, self).__init__(
->>>>>>> 4a690cef
             body=msg.body,
             channel=channel,
             delivery_tag=msg.delivery_tag,
