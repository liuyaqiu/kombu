--- conflicted
+++ resolved
@@ -69,13 +69,9 @@
             obj.__class__, method))
 
 
-<<<<<<< HEAD
 class StdChannel:
-=======
-class StdChannel(object):
     """Standard channel base class."""
 
->>>>>>> 4a690cef
     no_ack_consumers = None
 
     def Consumer(self, *args, **kwargs):
@@ -90,19 +86,13 @@
         raise _LeftBlank(self, 'get_bindings')
 
     def after_reply_message_received(self, queue):
-<<<<<<< HEAD
-        """reply queue semantics: can be used to delete the queue
-           after transient reply message received."""
-        ...
-=======
         """Callback called after RPC reply received.
 
         Notes:
            Reply queue semantics: can be used to delete the queue
            after transient reply message received.
         """
-        pass
->>>>>>> 4a690cef
+        ...
 
     def prepare_queue_arguments(self, arguments, **kwargs):
         return arguments
@@ -112,15 +102,13 @@
 
     def __exit__(self, *exc_info):
         self.close()
+
+
 amqp.abstract.Channel.register(StdChannel)
 
 
-<<<<<<< HEAD
 class Management:
-=======
-class Management(object):
     """AMQP Management API (incomplete)."""
->>>>>>> 4a690cef
 
     def __init__(self, transport):
         self.transport = transport
