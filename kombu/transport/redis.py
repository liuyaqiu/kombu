<<<<<<< HEAD
"""
kombu.transport.redis
=====================

Redis transport.

"""
=======
"""Redis transport."""
from __future__ import absolute_import, unicode_literals

>>>>>>> e1f55287
import numbers
import socket

from bisect import bisect
from collections import namedtuple
from contextlib import contextmanager
from time import time
from queue import Empty

from vine import promise

from kombu.exceptions import InconsistencyError, VersionMismatch
from kombu.log import get_logger
from kombu.utils.compat import register_after_fork
from kombu.utils.eventio import poll, READ, ERR
from kombu.utils.encoding import bytes_to_str
from kombu.utils.json import loads, dumps
from kombu.utils.objects import cached_property
from kombu.utils.scheduling import cycle_by_name
from kombu.utils.url import _parse_url
from kombu.utils.uuid import uuid

from . import virtual

try:
    import redis
except ImportError:  # pragma: no cover
    redis = None     # noqa

try:
    from redis import sentinel
except ImportError:  # pragma: no cover
    sentinel = None  # noqa


logger = get_logger('kombu.transport.redis')
crit, warn = logger.critical, logger.warn

DEFAULT_PORT = 6379
DEFAULT_DB = 0

PRIORITY_STEPS = [0, 3, 6, 9]

error_classes_t = namedtuple('error_classes_t', (
    'connection_errors', 'channel_errors',
))

NO_ROUTE_ERROR = """
Cannot route message for exchange {0!r}: Table empty or key no longer exists.
Probably the key ({1!r}) has been removed from the Redis database.
"""

# This implementation may seem overly complex, but I assure you there is
# a good reason for doing it this way.
#
# Consuming from several connections enables us to emulate channels,
# which means we can have different service guarantees for individual
# channels.
#
# So we need to consume messages from multiple connections simultaneously,
# and using epoll means we don't have to do so using multiple threads.
#
# Also it means we can easily use PUBLISH/SUBSCRIBE to do fanout
# exchanges (broadcast), as an alternative to pushing messages to fanout-bound
# queues manually.


def get_redis_error_classes():
    from redis import exceptions
    # This exception suddenly changed name between redis-py versions
    if hasattr(exceptions, 'InvalidData'):
        DataError = exceptions.InvalidData
    else:
        DataError = exceptions.DataError
    return error_classes_t(
        (virtual.Transport.connection_errors + (
            InconsistencyError,
            socket.error,
            IOError,
            OSError,
            exceptions.ConnectionError,
            exceptions.AuthenticationError,
            exceptions.TimeoutError)),
        (virtual.Transport.channel_errors + (
            DataError,
            exceptions.InvalidResponse,
            exceptions.ResponseError)),
    )


def get_redis_ConnectionError():
    from redis import exceptions
    return exceptions.ConnectionError


class MutexHeld(Exception):
    ...


@contextmanager
def Mutex(client, name, expire):
    lock_id = uuid()
    i_won = client.setnx(name, lock_id)
    try:
        if i_won:
            client.expire(name, expire)
            yield
        else:
            if not client.ttl(name):
                client.expire(name, expire)
            raise MutexHeld()
    finally:
        if i_won:
            try:
                with client.pipeline(True) as pipe:
                    pipe.watch(name)
                    if pipe.get(name) == lock_id:
                        pipe.multi()
                        pipe.delete(name)
                        pipe.execute()
                    pipe.unwatch()
            except redis.WatchError:
                pass


def _after_fork_cleanup_channel(channel):
    channel._after_fork()


class QoS(virtual.QoS):
    restore_at_shutdown = True

    def __init__(self, *args, **kwargs):
        super().__init__(*args, **kwargs)
        self._vrestore_count = 0

    def append(self, message, delivery_tag):
        delivery = message.delivery_info
        EX, RK = delivery['exchange'], delivery['routing_key']
        with self.pipe_or_acquire() as pipe:
            pipe.zadd(self.unacked_index_key, time(), delivery_tag) \
                .hset(self.unacked_key, delivery_tag,
                      dumps([message._raw, EX, RK])) \
                .execute()
            super().append(message, delivery_tag)

    def restore_unacked(self, client=None):
        with self.channel.conn_or_acquire(client) as client:
            for tag in self._delivered:
                self.restore_by_tag(tag, client=client)
        self._delivered.clear()

    def ack(self, delivery_tag):
        self._remove_from_indices(delivery_tag).execute()
        super().ack(delivery_tag)

    def reject(self, delivery_tag, requeue=False):
        if requeue:
            self.restore_by_tag(delivery_tag, leftmost=True)
        self.ack(delivery_tag)

    @contextmanager
    def pipe_or_acquire(self, pipe=None, client=None):
        if pipe:
            yield pipe
        else:
            with self.channel.conn_or_acquire(client) as client:
                yield client.pipeline()

    def _remove_from_indices(self, delivery_tag, pipe=None):
        with self.pipe_or_acquire(pipe) as pipe:
            return pipe.zrem(self.unacked_index_key, delivery_tag) \
                       .hdel(self.unacked_key, delivery_tag)

    def restore_visible(self, start=0, num=10, interval=10):
        self._vrestore_count += 1
        if (self._vrestore_count - 1) % interval:
            return
        with self.channel.conn_or_acquire() as client:
            ceil = time() - self.visibility_timeout
            try:
                with Mutex(client, self.unacked_mutex_key,
                           self.unacked_mutex_expire):
                    visible = client.zrevrangebyscore(
                        self.unacked_index_key, ceil, 0,
                        start=num and start, num=num, withscores=True)
                    for tag, score in visible or []:
                        self.restore_by_tag(tag, client)
            except MutexHeld:
                pass

    def restore_by_tag(self, tag, client=None, leftmost=False):
        with self.channel.conn_or_acquire(client) as client:
            with client.pipeline() as pipe:
                p, _, _ = self._remove_from_indices(
                    tag, pipe.hget(self.unacked_key, tag)).execute()
            if p:
                M, EX, RK = loads(bytes_to_str(p))  # json is unicode
                self.channel._do_restore_message(M, EX, RK, client, leftmost)

    @cached_property
    def unacked_key(self):
        return self.channel.unacked_key

    @cached_property
    def unacked_index_key(self):
        return self.channel.unacked_index_key

    @cached_property
    def unacked_mutex_key(self):
        return self.channel.unacked_mutex_key

    @cached_property
    def unacked_mutex_expire(self):
        return self.channel.unacked_mutex_expire

    @cached_property
    def visibility_timeout(self):
        return self.channel.visibility_timeout


class MultiChannelPoller:
    eventflags = READ | ERR

    #: Set by :meth:`get` while reading from the socket.
    _in_protected_read = False

    #: Set of one-shot callbacks to call after reading from socket.
    after_read = None

    def __init__(self):
        # active channels
        self._channels = set()
        # file descriptor -> channel map.
        self._fd_to_chan = {}
        # channel -> socket map
        self._chan_to_sock = {}
        # poll implementation (epoll/kqueue/select)
        self.poller = poll()
        # one-shot callbacks called after reading from socket.
        self.after_read = set()

    def close(self):
        for fd in self._chan_to_sock.values():
            try:
                self.poller.unregister(fd)
            except (KeyError, ValueError):
                pass
        self._channels.clear()
        self._fd_to_chan.clear()
        self._chan_to_sock.clear()

    def add(self, channel):
        self._channels.add(channel)

    def discard(self, channel):
        self._channels.discard(channel)

    def _on_connection_disconnect(self, connection):
        try:
            self.poller.unregister(connection._sock)
        except (AttributeError, TypeError):
            pass

    def _register(self, channel, client, type):
        if (channel, client, type) in self._chan_to_sock:
            self._unregister(channel, client, type)
        if client.connection._sock is None:   # not connected yet.
            client.connection.connect()
        sock = client.connection._sock
        self._fd_to_chan[sock.fileno()] = (channel, type)
        self._chan_to_sock[(channel, client, type)] = sock
        self.poller.register(sock, self.eventflags)

    def _unregister(self, channel, client, type):
        self.poller.unregister(self._chan_to_sock[(channel, client, type)])

    def _client_registered(self, channel, client, cmd):
        return (client.connection._sock is not None and
                (channel, client, cmd) in self._chan_to_sock)

    def _register_BRPOP(self, channel):
        """enable BRPOP mode for channel."""
        ident = channel, channel.client, 'BRPOP'
        if not self._client_registered(channel, channel.client, 'BRPOP'):
            channel._in_poll = False
            self._register(*ident)
        if not channel._in_poll:  # send BRPOP
            channel._brpop_start()

    def _register_LISTEN(self, channel):
        """enable LISTEN mode for channel."""
        if not self._client_registered(channel, channel.subclient, 'LISTEN'):
            channel._in_listen = False
            self._register(channel, channel.subclient, 'LISTEN')
        if not channel._in_listen:
            channel._subscribe()  # send SUBSCRIBE

    def on_poll_start(self):
        for channel in self._channels:
            if channel.active_queues:           # BRPOP mode?
                if channel.qos.can_consume():
                    self._register_BRPOP(channel)
            if channel.active_fanout_queues:    # LISTEN mode?
                self._register_LISTEN(channel)

    def on_poll_init(self, poller):
        self.poller = poller
        for channel in self._channels:
            return channel.qos.restore_visible(
                num=channel.unacked_restore_limit,
            )

    def maybe_restore_messages(self):
        for channel in self._channels:
            if channel.active_queues:
                # only need to do this once, as they are not local to channel.
                return channel.qos.restore_visible(
                    num=channel.unacked_restore_limit,
                )

    def on_readable(self, fileno):
        chan, type = self._fd_to_chan[fileno]
        if chan.qos.can_consume():
            return chan.handlers[type]()

    def handle_event(self, fileno, event):
        if event & READ:
            return self.on_readable(fileno), self
        elif event & ERR:
            chan, type = self._fd_to_chan[fileno]
            chan._poll_error(type)

    def get(self, timeout=None):
        self._in_protected_read = True
        try:
            for channel in self._channels:
                if channel.active_queues:           # BRPOP mode?
                    if channel.qos.can_consume():
                        self._register_BRPOP(channel)
                if channel.active_fanout_queues:    # LISTEN mode?
                    self._register_LISTEN(channel)

            events = self.poller.poll(timeout)
            for fileno, event in events or []:
                ret = self.handle_event(fileno, event)
                if ret:
                    return ret

            # - no new data, so try to restore messages.
            # - reset active redis commands.
            self.maybe_restore_messages()

            raise Empty()
        finally:
            self._in_protected_read = False
            while self.after_read:
                try:
                    fun = self.after_read.pop()
                except KeyError:
                    break
                else:
                    fun()

    @property
    def fds(self):
        return self._fd_to_chan


class Channel(virtual.Channel):
    QoS = QoS

    _client = None
    _subclient = None
    _closing = False
    supports_fanout = True
    keyprefix_queue = '_kombu.binding.%s'
    keyprefix_fanout = '/{db}.'
    sep = '\x06\x16'
    _in_poll = False
    _in_listen = False
    _fanout_queues = {}
    ack_emulation = True
    unacked_key = 'unacked'
    unacked_index_key = 'unacked_index'
    unacked_mutex_key = 'unacked_mutex'
    unacked_mutex_expire = 300  # 5 minutes
    unacked_restore_limit = None
    visibility_timeout = 3600   # 1 hour
    priority_steps = PRIORITY_STEPS
    socket_timeout = None
    socket_connect_timeout = None
    socket_keepalive = None
    socket_keepalive_options = None
    max_connections = 10
    #: Transport option to disable fanout keyprefix.
    #: Can also be string, in which case it changes the default
    #: prefix ('/{db}.') into to something else.  The prefix must
    #: include a leading slash and a trailing dot.
    #:
    #: Enabled by default since Kombu 4.x.
    #: Disable for backwards compatibility with Kombu 3.x.
    fanout_prefix = True

    #: If enabled the fanout exchange will support patterns in routing
    #: and binding keys (like a topic exchange but using PUB/SUB).
    #:
    #: Enabled by default since Kombu 4.x.
    #: Disable for backwards compatibility with Kombu 3.x.
    fanout_patterns = True

    #: Order in which we consume from queues.
    #:
    #: Can be either string alias, or a cycle strategy class
    #:
    #: - ``round_robin``
    #:   (:class:`~kombu.utils.scheduling.round_robin_cycle`).
    #:
    #:    Make sure each queue has an equal opportunity to be consumed from.
    #:
    #: - ``sorted``
    #:   (:class:`~kombu.utils.scheduling.sorted_cycle`).
    #:
    #:    Consume from queues in alphabetical order.
    #:    If the first queue in the sorted list always contains messages,
    #:    then the rest of the queues will never be consumed from.
    #:
    #: - ``priority``
    #:   (:class:`~kombu.utils.scheduling.priority_cycle`).
    #:
    #:    Consume from queues in original order, so that if the first
    #:    queue always contains messages, the rest of the queues
    #:    in the list will never be consumed from.
    #:
    #: The default is to consume from queues in round robin.
    queue_order_strategy = 'round_robin'

    _async_pool = None
    _pool = None

    from_transport_options = (
        virtual.Channel.from_transport_options +
        ('ack_emulation',
         'unacked_key',
         'unacked_index_key',
         'unacked_mutex_key',
         'unacked_mutex_expire',
         'visibility_timeout',
         'unacked_restore_limit',
         'fanout_prefix',
         'fanout_patterns',
         'socket_timeout',
         'socket_connect_timeout',
         'socket_keepalive',
         'socket_keepalive_options',
         'queue_order_strategy',
         'max_connections',
         'priority_steps')  # <-- do not add comma here!
    )

    connection_class = redis.Connection if redis else None

    def __init__(self, *args, **kwargs):
        super().__init__(*args, **kwargs)

        if not self.ack_emulation:  # disable visibility timeout
            self.QoS = virtual.QoS

        self._queue_cycle = cycle_by_name(self.queue_order_strategy)()
        self.Client = self._get_client()
        self.ResponseError = self._get_response_error()
        self.active_fanout_queues = set()
        self.auto_delete_queues = set()
        self._fanout_to_queue = {}
        self.handlers = {'BRPOP': self._brpop_read, 'LISTEN': self._receive}

        if self.fanout_prefix:
            if isinstance(self.fanout_prefix, str):
                self.keyprefix_fanout = self.fanout_prefix
        else:
            # previous versions did not set a fanout, so cannot enable
            # by default.
            self.keyprefix_fanout = ''

        # Evaluate connection.
        try:
            self.client.ping()
        except Exception:
            self._disconnect_pools()
            raise

        self.connection.cycle.add(self)  # add to channel poller.
        # copy errors, in case channel closed but threads still
        # are still waiting for data.
        self.connection_errors = self.connection.connection_errors

        if register_after_fork is not None:
            register_after_fork(self, _after_fork_cleanup_channel)

    def _after_fork(self):
        self._disconnect_pools()

    def _disconnect_pools(self):
        pool = self._pool
        async_pool = self._async_pool

        self._async_pool = self._pool = None

        if pool is not None:
            pool.disconnect()

        if async_pool is not None:
            async_pool.disconnect()

    def _on_connection_disconnect(self, connection):
        self._in_poll = False
        self._in_listen = False
        if self.connection and self.connection.cycle:
            self.connection.cycle._on_connection_disconnect(connection)
        self._disconnect_pools()
        if not self._closing:
            raise get_redis_ConnectionError()

    def _do_restore_message(self, payload, exchange, routing_key,
                            client=None, leftmost=False):
        with self.conn_or_acquire(client) as client:
            try:
                try:
                    payload['headers']['redelivered'] = True
                except KeyError:
                    pass
                for queue in self._lookup(exchange, routing_key):
                    (client.lpush if leftmost else client.rpush)(
                        queue, dumps(payload),
                    )
            except Exception:
                crit('Could not restore message: %r', payload, exc_info=True)

    def _restore(self, message, leftmost=False):
        if not self.ack_emulation:
            return super()._restore(message)
        tag = message.delivery_tag
        with self.conn_or_acquire() as client:
            with client.pipeline() as pipe:
                P, _ = pipe.hget(self.unacked_key, tag) \
                           .hdel(self.unacked_key, tag) \
                           .execute()
            if P:
                M, EX, RK = loads(bytes_to_str(P))  # json is unicode
                self._do_restore_message(M, EX, RK, client, leftmost)

    def _restore_at_beginning(self, message):
        return self._restore(message, leftmost=True)

    def basic_consume(self, queue, *args, **kwargs):
        if queue in self._fanout_queues:
            exchange, _ = self._fanout_queues[queue]
            self.active_fanout_queues.add(queue)
            self._fanout_to_queue[exchange] = queue
        ret = super().basic_consume(queue, *args, **kwargs)

        # Update fair cycle between queues.
        #
        # We cycle between queues fairly to make sure that
        # each queue is equally likely to be consumed from,
        # so that a very busy queue will not block others.
        #
        # This works by using Redis's `BRPOP` command and
        # by rotating the most recently used queue to the
        # and of the list.  See Kombu github issue #166 for
        # more discussion of this method.
        self._update_queue_cycle()
        return ret

    def basic_cancel(self, consumer_tag):
        # If we are busy reading messages we may experience
        # a race condition where a message is consumed after
        # canceling, so we must delay this operation until reading
        # is complete (Issue celery/celery#1773).
        connection = self.connection
        if connection:
            if connection.cycle._in_protected_read:
                return connection.cycle.after_read.add(
                    promise(self._basic_cancel, (consumer_tag,)),
                )
            return self._basic_cancel(consumer_tag)

    def _basic_cancel(self, consumer_tag):
        try:
            queue = self._tag_to_queue[consumer_tag]
        except KeyError:
            return
        try:
            self.active_fanout_queues.remove(queue)
        except KeyError:
            pass
        else:
            self._unsubscribe_from(queue)
        try:
            exchange, _ = self._fanout_queues[queue]
            self._fanout_to_queue.pop(exchange)
        except KeyError:
            pass
        ret = super().basic_cancel(consumer_tag)
        self._update_queue_cycle()
        return ret

    def _get_publish_topic(self, exchange, routing_key):
        if routing_key and self.fanout_patterns:
            return ''.join([self.keyprefix_fanout, exchange, '/', routing_key])
        return ''.join([self.keyprefix_fanout, exchange])

    def _get_subscribe_topic(self, queue):
        exchange, routing_key = self._fanout_queues[queue]
        return self._get_publish_topic(exchange, routing_key)

    def _subscribe(self):
        keys = [self._get_subscribe_topic(queue)
                for queue in self.active_fanout_queues]
        if not keys:
            return
        c = self.subclient
        if c.connection._sock is None:
            c.connection.connect()
        self._in_listen = True
        c.psubscribe(keys)

    def _unsubscribe_from(self, queue):
        topic = self._get_subscribe_topic(queue)
        c = self.subclient
        should_disconnect = False
        if c.connection._sock is None:
            c.connection.connect()
            should_disconnect = True
        try:
            c.unsubscribe([topic])
        finally:
            if should_disconnect and c.connection:
                c.connection.disconnect()

    def _handle_message(self, client, r):
        if bytes_to_str(r[0]) == 'unsubscribe' and r[2] == 0:
            client.subscribed = False
            return

        if bytes_to_str(r[0]) == 'pmessage':
            type, pattern, channel, data = r[0], r[1], r[2], r[3]
        else:
            type, pattern, channel, data = r[0], None, r[1], r[2]
        return {
            'type': type,
            'pattern': pattern,
            'channel': channel,
            'data': data,
        }

    def _receive(self):
        c = self.subclient
        response = None
        try:
            response = c.parse_response()
        except self.connection_errors:
            self._in_listen = False
            raise
        if response is not None:
            payload = self._handle_message(c, response)
            if bytes_to_str(payload['type']).endswith('message'):
                channel = bytes_to_str(payload['channel'])
                if payload['data']:
                    if channel[0] == '/':
                        _, _, channel = channel.partition('.')
                    try:
                        message = loads(bytes_to_str(payload['data']))
                    except (TypeError, ValueError):
                        warn('Cannot process event on channel %r: %s',
                             channel, repr(payload)[:4096], exc_info=1)
                        raise Empty()
                    exchange = channel.split('/', 1)[0]
                    return message, self._fanout_to_queue[exchange]
        raise Empty()

    def _brpop_start(self, timeout=1):
        queues = self._queue_cycle.consume(len(self.active_queues))
        if not queues:
            return
        keys = [self._q_for_pri(queue, pri) for pri in self.priority_steps
                for queue in queues] + [timeout or 0]
        self._in_poll = True
        self.client.connection.send_command('BRPOP', *keys)

    def _brpop_read(self, **options):
        try:
            try:
                dest__item = self.client.parse_response(self.client.connection,
                                                        'BRPOP',
                                                        **options)
            except self.connection_errors:
                # if there's a ConnectionError, disconnect so the next
                # iteration will reconnect automatically.
                self.client.connection.disconnect()
                raise
            if dest__item:
                dest, item = dest__item
                dest = bytes_to_str(dest).rsplit(self.sep, 1)[0]
                self._queue_cycle.rotate(dest)
                return loads(bytes_to_str(item)), dest
            else:
                raise Empty()
        finally:
            self._in_poll = False

    def _poll_error(self, type, **options):
        if type == 'LISTEN':
            self.subclient.parse_response()
        else:
            self.client.parse_response(self.client.connection, type)

    def _get(self, queue):
        with self.conn_or_acquire() as client:
            for pri in self.priority_steps:
                item = client.rpop(self._q_for_pri(queue, pri))
                if item:
                    return loads(bytes_to_str(item))
            raise Empty()

    def _size(self, queue):
        with self.conn_or_acquire() as client:
            with client.pipeline() as pipe:
                for pri in self.priority_steps:
                    pipe = pipe.llen(self._q_for_pri(queue, pri))
                sizes = pipe.execute()
                return sum(size for size in sizes
                           if isinstance(size, numbers.Integral))

    def _q_for_pri(self, queue, pri):
        pri = self.priority(pri)
        return '%s%s%s' % ((queue, self.sep, pri) if pri else (queue, '', ''))

    def priority(self, n):
        steps = self.priority_steps
        return steps[bisect(steps, n) - 1]

    def _put(self, queue, message, **kwargs):
        """Deliver message."""
        pri = self._get_message_priority(message, reverse=True)

        with self.conn_or_acquire() as client:
            client.lpush(self._q_for_pri(queue, pri), dumps(message))

    def _put_fanout(self, exchange, message, routing_key, **kwargs):
        """Deliver fanout message."""
        with self.conn_or_acquire() as client:
            client.publish(
                self._get_publish_topic(exchange, routing_key),
                dumps(message),
            )

    def _new_queue(self, queue, auto_delete=False, **kwargs):
        if auto_delete:
            self.auto_delete_queues.add(queue)

    def _queue_bind(self, exchange, routing_key, pattern, queue):
        if self.typeof(exchange).type == 'fanout':
            # Mark exchange as fanout.
            self._fanout_queues[queue] = (
                exchange, routing_key.replace('#', '*'),
            )
        with self.conn_or_acquire() as client:
            client.sadd(self.keyprefix_queue % (exchange,),
                        self.sep.join([routing_key or '',
                                       pattern or '',
                                       queue or '']))

    def _delete(self, queue, exchange, routing_key, pattern,
                *args, client=None, **kwargs):
        self.auto_delete_queues.discard(queue)
        with self.conn_or_acquire(client=client)) as client:
            client.srem(self.keyprefix_queue % (exchange,),
                        self.sep.join([routing_key or '',
                                       pattern or '',
                                       queue or '']))
            with client.pipeline() as pipe:
                for pri in self.priority_steps:
                    pipe = pipe.delete(self._q_for_pri(queue, pri))
                pipe.execute()

    def _has_queue(self, queue, **kwargs):
        with self.conn_or_acquire() as client:
            with client.pipeline() as pipe:
                for pri in self.priority_steps:
                    pipe = pipe.exists(self._q_for_pri(queue, pri))
                return any(pipe.execute())

    def get_table(self, exchange):
        key = self.keyprefix_queue % exchange
        with self.conn_or_acquire() as client:
            values = client.smembers(key)
            if not values:
                raise InconsistencyError(NO_ROUTE_ERROR.format(exchange, key))
            return [tuple(bytes_to_str(val).split(self.sep)) for val in values]

    def _purge(self, queue):
        with self.conn_or_acquire() as client:
            with client.pipeline() as pipe:
                for pri in self.priority_steps:
                    priq = self._q_for_pri(queue, pri)
                    pipe = pipe.llen(priq).delete(priq)
                sizes = pipe.execute()
                return sum(sizes[::2])

    def close(self):
        self._closing = True
        if not self.closed:
            # remove from channel poller.
            self.connection.cycle.discard(self)

            # delete fanout bindings
            client = self.__dict__.get('client')  # only if property cached
            if client is not None:
                for queue in self._fanout_queues:
                    if queue in self.auto_delete_queues:
                        self.queue_delete(queue, client=client)
            self._disconnect_pools()
            self._close_clients()
        super().close()

    def _close_clients(self):
        # Close connections
        for attr in 'client', 'subclient':
            try:
                self.__dict__[attr].connection.disconnect()
            except (KeyError, AttributeError, self.ResponseError):
                pass

    def _prepare_virtual_host(self, vhost):
        if not isinstance(vhost, numbers.Integral):
            if not vhost or vhost == '/':
                vhost = DEFAULT_DB
            elif vhost.startswith('/'):
                vhost = vhost[1:]
            try:
                vhost = int(vhost)
            except ValueError:
                raise ValueError(
                    'Database is int between 0 and limit - 1, not {0}'.format(
                        vhost,
                    ))
        return vhost

    def _filter_tcp_connparams(self, socket_keepalive=None,
                               socket_keepalive_options=None, **params):
        return params

    def _connparams(self, async=False):
        conninfo = self.connection.client
        connparams = {
            'host': conninfo.hostname or '127.0.0.1',
            'port': conninfo.port or self.connection.default_port,
            'virtual_host': conninfo.virtual_host,
            'password': conninfo.password,
            'max_connections': self.max_connections,
            'socket_timeout': self.socket_timeout,
            'socket_connect_timeout': self.socket_connect_timeout,
            'socket_keepalive': self.socket_keepalive,
            'socket_keepalive_options': self.socket_keepalive_options,
        }
        if conninfo.ssl:
            # Connection(ssl={}) can be a dict like in amqplib.
            connparams['ssl'] = True
            try:
                connparams.update(conninfo.ssl)
            except TypeError:
                pass
        host = connparams['host']
        if '://' in host:
            scheme, _, _, _, _, path, query = _parse_url(host)
            if scheme == 'socket':
                connparams = self._filter_tcp_connparams(**connparams)
                connparams.update({
                    'connection_class': redis.UnixDomainSocketConnection,
                    'path': '/' + path}, **query)

                connparams.pop('socket_connect_timeout', None)
                connparams.pop('socket_keepalive', None)
                connparams.pop('socket_keepalive_options', None)

            connparams.pop('host', None)
            connparams.pop('port', None)
        connparams['db'] = self._prepare_virtual_host(
            connparams.pop('virtual_host', None))

        channel = self
        connection_cls = (
            connparams.get('connection_class') or
            self.connection_class
        )

        if async:
            class Connection(connection_cls):
                def disconnect(self):
                    super().disconnect()
                    channel._on_connection_disconnect(self)
            connection_cls = Connection

        connparams['connection_class'] = connection_cls

        return connparams

    def _create_client(self, async=False):
        if async:
            return self.Client(connection_pool=self.async_pool)
        return self.Client(connection_pool=self.pool)

    def _get_pool(self, async=False):
        params = self._connparams(async=async)
        self.keyprefix_fanout = self.keyprefix_fanout.format(db=params['db'])
        return redis.ConnectionPool(**params)

    def _get_client(self):
        if redis.VERSION < (2, 10, 0):
            raise VersionMismatch(
                'Redis transport requires redis-py versions 2.10.0 or later. '
                'You have {0.__version__}'.format(redis))

        # KombuRedis maintains a connection attribute on it's instance and
        # uses that when executing commands
        # This was added after redis-py was changed.
        class KombuRedis(redis.StrictRedis):  # pragma: no cover

            def __init__(self, *args, **kwargs):
                super().__init__(*args, **kwargs)
                self.connection = self.connection_pool.get_connection('_')

        return KombuRedis

    @contextmanager
    def conn_or_acquire(self, client=None):
        if client:
            yield client
        else:
            client = self._create_client()
            try:
                yield client
            finally:
                self.pool.release(client.connection)

    @property
    def pool(self):
        if self._pool is None:
            self._pool = self._get_pool()
        return self._pool

    @property
    def async_pool(self):
        if self._async_pool is None:
            self._async_pool = self._get_pool(async=True)
        return self._async_pool

    @cached_property
    def client(self):
        """Client used to publish messages, BRPOP etc."""
        return self._create_client(async=True)

    @cached_property
    def subclient(self):
        """Pub/Sub connection used to consume fanout queues."""
        client = self._create_client(async=True)
        pubsub = client.pubsub()
        pool = pubsub.connection_pool
        pubsub.connection = pool.get_connection('pubsub', pubsub.shard_hint)
        return pubsub

    def _update_queue_cycle(self):
        self._queue_cycle.update(self.active_queues)

    def _get_response_error(self):
        from redis import exceptions
        return exceptions.ResponseError

    @property
    def active_queues(self):
        """Set of queues being consumed from (excluding fanout queues)."""
        return {queue for queue in self._active_queues
                if queue not in self.active_fanout_queues}


class Transport(virtual.Transport):
    Channel = Channel

    polling_interval = None  # disable sleep between unsuccessful polls.
    default_port = DEFAULT_PORT
    driver_type = 'redis'
    driver_name = 'redis'

    implements = virtual.Transport.implements.extend(
        async=True,
        exchange_type=frozenset(['direct', 'topic', 'fanout'])
    )

    def __init__(self, *args, **kwargs):
        if redis is None:
            raise ImportError('Missing redis library (pip install redis)')
        super().__init__(*args, **kwargs)

        # Get redis-py exceptions.
        self.connection_errors, self.channel_errors = self._get_errors()
        # All channels share the same poller.
        self.cycle = MultiChannelPoller()

    def driver_version(self):
        return redis.__version__

    def register_with_event_loop(self, connection, loop):
        cycle = self.cycle
        cycle.on_poll_init(loop.poller)
        cycle_poll_start = cycle.on_poll_start
        add_reader = loop.add_reader
        on_readable = self.on_readable

        def _on_disconnect(connection):
            if connection._sock:
                loop.remove(connection._sock)
        cycle._on_connection_disconnect = _on_disconnect

        def on_poll_start():
            cycle_poll_start()
            [add_reader(fd, on_readable, fd) for fd in cycle.fds]
        loop.on_tick.add(on_poll_start)
        loop.call_repeatedly(10, cycle.maybe_restore_messages)

    def on_readable(self, fileno):
        """Handle AIO event for one of our file descriptors."""
        item = self.cycle.on_readable(fileno)
        if item:
            self._deliver(*item)

    def _get_errors(self):
        """Utility to import redis-py's exceptions at runtime."""
        return get_redis_error_classes()


class SentinelChannel(Channel):
    """Channel with explicit Redis Sentinel knowledge.

    Broker url is supposed to look like:

    sentinel://0.0.0.0:26379;sentinel://0.0.0.0:26380/...

    where each sentinel is separated by a `;`.  Multiple sentinels are handled
    by :class:`kombu.Connection` constructor, and placed in the alternative
    list of servers to connect to in case of connection failure.

    Other arguments for the sentinel should come from the transport options
    (see :method:`Celery.connection` which is in charge of creating the
    `Connection` object).

    You must provide at least one option in Transport options:
     * `service_name` - name of the redis group to poll
    """

    from_transport_options = Channel.from_transport_options + (
        'master_name',
        'min_other_sentinels',
        'sentinel_kwargs')

    connection_class = sentinel.SentinelManagedConnection if sentinel else None

    def _sentinel_managed_pool(self, async=False):
        connparams = self._connparams(async)

        additional_params = connparams.copy()

        del additional_params['host']
        del additional_params['port']

        sentinel_inst = sentinel.Sentinel(
            [(connparams['host'], connparams['port'])],
            min_other_sentinels=getattr(self, 'min_other_sentinels', 0),
            sentinel_kwargs=getattr(self, 'sentinel_kwargs', {}),
            **additional_params
        )

        master_name = getattr(self, 'master_name', None)

        return sentinel_inst.master_for(
            master_name,
            self.Client,
        ).connection_pool

    def _get_pool(self, async=False):
        return self._sentinel_managed_pool(async)


class SentinelTransport(Transport):
    default_port = 26379
    Channel = SentinelChannel<|MERGE_RESOLUTION|>--- conflicted
+++ resolved
@@ -1,16 +1,4 @@
-<<<<<<< HEAD
-"""
-kombu.transport.redis
-=====================
-
-Redis transport.
-
-"""
-=======
 """Redis transport."""
-from __future__ import absolute_import, unicode_literals
-
->>>>>>> e1f55287
 import numbers
 import socket
 
@@ -787,7 +775,7 @@
     def _delete(self, queue, exchange, routing_key, pattern,
                 *args, client=None, **kwargs):
         self.auto_delete_queues.discard(queue)
-        with self.conn_or_acquire(client=client)) as client:
+        with self.conn_or_acquire(client=client) as client:
             client.srem(self.keyprefix_queue % (exchange,),
                         self.sep.join([routing_key or '',
                                        pattern or '',
