<<<<<<< HEAD
"""
kombu.exceptions
================

Exceptions.

"""
=======
"""Exceptions."""
from __future__ import absolute_import, unicode_literals

>>>>>>> e1f55287
from socket import timeout as TimeoutError

from amqp import ChannelError, ConnectionError, ResourceError

__all__ = [
    'KombuError', 'OperationalError',
    'NotBoundError', 'MessageStateError', 'TimeoutError',
    'LimitExceeded', 'ConnectionLimitExceeded',
    'ChannelLimitExceeded', 'ConnectionError', 'ChannelError',
    'VersionMismatch', 'SerializerNotInstalled', 'ResourceError',
    'SerializationError', 'EncodeError', 'DecodeError', 'HttpError',
]


class KombuError(Exception):
    """Common subclass for all Kombu exceptions."""
    ...


class OperationalError(KombuError):
    """Recoverable message transport connection error."""
    pass


class SerializationError(KombuError):
    """Failed to serialize/deserialize content."""


class EncodeError(SerializationError):
    """Cannot encode object."""
    ...


class DecodeError(SerializationError):
    """Cannot decode object."""


class NotBoundError(KombuError):
    """Trying to call channel dependent method on unbound entity."""
    ...


class MessageStateError(KombuError):
    """The message has already been acknowledged."""
    ...


class LimitExceeded(KombuError):
    """Limit exceeded."""
    ...


class ConnectionLimitExceeded(LimitExceeded):
    """Maximum number of simultaneous connections exceeded."""
    ...


class ChannelLimitExceeded(LimitExceeded):
    """Maximum number of simultaneous channels exceeded."""
    ...


class VersionMismatch(KombuError):
    ...


class SerializerNotInstalled(KombuError):
    """Support for the requested serialization type is not installed"""
    ...


class ContentDisallowed(SerializerNotInstalled):
    """Consumer does not allow this content-type."""
    ...


class InconsistencyError(ConnectionError):
    """Data or environment has been found to be inconsistent,
    depending on the cause it may be possible to retry the operation."""
    ...


class HttpError(Exception):

    def __init__(self, code, message=None, response=None):
        self.code = code
        self.message = message
        self.response = response
        super().__init__(code, message, response)

    def __str__(self):
        return 'HTTP {0.code}: {0.message}'.format(self)<|MERGE_RESOLUTION|>--- conflicted
+++ resolved
@@ -1,16 +1,4 @@
-<<<<<<< HEAD
-"""
-kombu.exceptions
-================
-
-Exceptions.
-
-"""
-=======
 """Exceptions."""
-from __future__ import absolute_import, unicode_literals
-
->>>>>>> e1f55287
 from socket import timeout as TimeoutError
 
 from amqp import ChannelError, ConnectionError, ResourceError
