--- conflicted
+++ resolved
@@ -407,15 +407,10 @@
     def test_lookup__undeliverable(self, n='test_lookup__undeliverable'):
         warnings.resetwarnings()
         with warnings.catch_warnings(record=True) as log:
-<<<<<<< HEAD
-            self.assertListEqual(self.channel._lookup(n, n, 'ae.undeliver'),
-                                                      ['ae.undeliver'])
-=======
             self.assertListEqual(
                 self.channel._lookup(n, n, 'ae.undeliver'),
                 ['ae.undeliver'],
             )
->>>>>>> 6b25c9f0
             self.assertTrue(log)
             self.assertIn('could not be delivered', log[0].message.args[0])
 
