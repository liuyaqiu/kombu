--- conflicted
+++ resolved
@@ -1,15 +1,10 @@
 from __future__ import absolute_import
 
-<<<<<<< HEAD
+from contextlib import contextmanager
 from time import sleep
 from types import GeneratorType as generator
 
 from kombu.five import Empty, items, range
-=======
-from contextlib import contextmanager
-
-from kombu.five import items, range
->>>>>>> 7b172665
 from kombu.log import get_logger
 from kombu.utils import cached_property, fileno, reprcall
 from kombu.utils.eventio import READ, WRITE, ERR, poll
