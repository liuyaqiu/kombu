--- conflicted
+++ resolved
@@ -4,12 +4,8 @@
 
 from contextlib import contextmanager
 from time import sleep
-<<<<<<< HEAD
 from types import GeneratorType as generator
 from queue import Empty
-=======
-from types import GeneratorType as generator  # noqa
->>>>>>> 4a690cef
 
 from vine import Thenable, promise
 
